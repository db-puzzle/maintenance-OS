import React, { useState } from 'react';
import { Link } from '@inertiajs/react';
import { router, usePage } from '@inertiajs/react';
import {
    Package,
    Calendar,
    Factory,
    GitBranch,
    AlertCircle,
    CheckCircle,
    Clock,
    Edit,
    Play,
    XCircle,
    FileText,
    Info,
    TrendingUp,
    Box,
    Timer,
    QrCode
} from 'lucide-react';
import { Button } from '@/components/ui/button';
import { Badge } from '@/components/ui/badge';
import { Alert, AlertDescription } from '@/components/ui/alert';
import { Progress } from '@/components/ui/progress';
import { Separator } from '@/components/ui/separator';
import {
    Tooltip,
    TooltipContent,
    TooltipProvider,
    TooltipTrigger,
} from '@/components/ui/tooltip';
import AppLayout from '@/layouts/app-layout';
import ShowLayout from '@/layouts/show-layout';
import { TextInput } from '@/components/TextInput';
import { ItemSelect } from '@/components/ItemSelect';
import { ManufacturingOrder } from '@/types/production';
import { cn } from '@/lib/utils';
import { useForm } from '@inertiajs/react';
import HierarchicalConfiguration from '@/components/production/HierarchicalConfiguration';
import ManufacturingOrderRouteTab from '@/components/production/ManufacturingOrderRouteTab';
import axios from 'axios';
import { toast } from 'sonner';
interface Props {
    order: ManufacturingOrder;
    canRelease: boolean;
    canCancel: boolean;
    canCreateRoute: boolean;
    canManageRoutes?: boolean;
    templates?: any[]; // Route templates for creating new routes
    workCells?: any[];
    stepTypes?: Record<string, string>;
    forms?: any[];
}
function FieldGroup({ title, children }: { title?: string; children: React.ReactNode }) {
    return (
        <div className="space-y-4">
            {title && <h3 className="text-lg font-semibold">{title}</h3>}
            <div className="grid gap-4 md:grid-cols-4">
                {children}
            </div>
        </div>
    );
}
function StatCard({ label, value, icon: Icon, className }: { label: string; value: string | number; icon: React.ElementType; className?: string }) {
    return (
        <div className="flex items-center gap-4 rounded-lg border p-4">
            <div className={cn("p-2 rounded-lg", className)}>
                <Icon className="h-5 w-5" />
            </div>
            <div>
                <p className="text-sm text-muted-foreground">{label}</p>
                <p className="text-2xl font-bold">{value}</p>
            </div>
        </div>
    );
}
export default function ShowManufacturingOrder({ order, canRelease, canCancel, canCreateRoute, canManageRoutes = false, templates = [], workCells = [], stepTypes = {}, forms = [] }: Props) {
    const { props } = usePage();
    const flash = props.flash as any;
    const auth = props.auth as any;
    const [generatingQr, setGeneratingQr] = useState(false);
    // Check URL params - passed from backend
    const openRouteBuilderParam = props.openRouteBuilder || null;
    // Create a form instance for view-only display
    const inertiaForm = useForm({
        order_number: order.order_number,
        item_id: order.item_id?.toString() || '',
        priority: order.priority,
        source_type: order.source_type || 'manual',
        source_reference: order.source_reference || '',
        quantity: order.quantity,
        unit_of_measure: order.unit_of_measure,
        requested_date: order.requested_date ? new Date(order.requested_date).toLocaleDateString() : '',
        planned_start_date: order.planned_start_date ? new Date(order.planned_start_date).toLocaleDateString() : '',
        actual_start_date: order.actual_start_date ? new Date(order.actual_start_date).toLocaleDateString() : '',
        actual_end_date: order.actual_end_date ? new Date(order.actual_end_date).toLocaleDateString() : '',
        status: order.status,
        bom_id: order.bill_of_material_id?.toString() || '',
    });
    // Create a wrapper that matches the TextInput interface
    const form = {
        data: inertiaForm.data as Record<string, any>,
        setData: (name: string, value: unknown) => inertiaForm.setData(name as any, value),
        errors: inertiaForm.errors as Partial<Record<string, string>>,
        clearErrors: (...fields: string[]) => inertiaForm.clearErrors(...(fields as any)),
    };
    const getStatusBadgeVariant = (status: string): "default" | "secondary" | "outline" | "destructive" => {
        switch (status) {
            case 'draft':
                return 'secondary';
            case 'planned':
                return 'outline';
            case 'released':
            case 'in_progress':
            case 'completed':
                return 'default';
            case 'cancelled':
                return 'destructive';
            default:
                return 'secondary';
        }
    };
    const getStatusIcon = (status: string) => {
        switch (status) {
            case 'draft':
                return <FileText className="h-4 w-4" />;
            case 'planned':
                return <Calendar className="h-4 w-4" />;
            case 'released':
                return <Play className="h-4 w-4" />;
            case 'in_progress':
                return <Clock className="h-4 w-4" />;
            case 'completed':
                return <CheckCircle className="h-4 w-4" />;
            case 'cancelled':
                return <XCircle className="h-4 w-4" />;
            default:
                return <AlertCircle className="h-4 w-4" />;
        }
    };
    const progress = order.quantity > 0
        ? Math.round((order.quantity_completed / order.quantity) * 100)
        : 0;
    const breadcrumbs = [
        { title: 'Production', href: '/production' },
        { title: 'Manufacturing Orders', href: '/production/orders' },
        { title: order.order_number, href: '' }
    ];
    const handleRelease = () => {
        router.post(route('production.orders.release', order.id), {}, {
            onSuccess: () => {
                // Success handled by controller
            },
        });
    };
    const handleCancel = () => {
        if (confirm('Are you sure you want to cancel this order?')) {
            router.post(route('production.orders.cancel', order.id), {
                reason: 'Cancelled by user'
            });
        }
    };
    const handleGenerateQrTag = async () => {
        setGeneratingQr(true);
        try {
            const response = await axios.post(route('production.qr-tags.order', order.id));
            if (response.data.success && response.data.pdf_url) {
                window.open(response.data.pdf_url, '_blank');
                toast.success('Etiqueta QR gerada com sucesso!');
            }
        } catch (error: unknown) {
            toast.error(error.response?.data?.message || 'Erro ao gerar etiqueta QR');
        } finally {
            setGeneratingQr(false);
        }
    };
    // Tab definitions
    const tabs = [
        {
            id: 'overview',
            label: 'Overview',
            content: (
                <div className="space-y-6 py-6">
                    {/* Progress Section */}
                    <div className="space-y-4">
                        <h3 className="text-lg font-semibold">Order Progress</h3>
                        <div className="space-y-4">
                            <div className="grid grid-cols-1 gap-4 sm:grid-cols-3">
                                <StatCard
                                    label="Ordered"
                                    value={order.quantity}
                                    icon={Package}
                                    className="bg-blue-100 text-blue-600 dark:bg-blue-900/20 dark:text-blue-400"
                                />
                                <StatCard
                                    label="Completed"
                                    value={order.quantity_completed}
                                    icon={CheckCircle}
                                    className="bg-green-100 text-green-600 dark:bg-green-900/20 dark:text-green-400"
                                />
                                <StatCard
                                    label="Scrapped"
                                    value={order.quantity_scrapped}
                                    icon={XCircle}
                                    className="bg-red-100 text-red-600 dark:bg-red-900/20 dark:text-red-400"
                                />
                            </div>
                            <div>
                                <div className="flex justify-between text-sm mb-2">
                                    <span>Overall Completion</span>
                                    <span className="font-medium">{progress}%</span>
                                </div>
                                <Progress value={progress} className="h-3" />
                            </div>
                        </div>
                    </div>
                    <Separator />
                    {/* Order Information */}
                    <FieldGroup>
                        <TextInput
                            form={form}
                            name="order_number"
                            label="Order Number"
                            placeholder="Order Number"
                            view={true}
                        />
                        <div className="grid gap-2">
                            <label className="text-sm font-medium">Priority</label>
                            <div className="rounded-md border bg-muted/20 p-2 text-sm">
                                <span className={cn(
                                    "font-medium",
                                    order.priority >= 80 && "text-red-600",
                                    order.priority >= 60 && order.priority < 80 && "text-orange-600",
                                    order.priority >= 40 && order.priority < 60 && "text-yellow-600",
                                    order.priority < 40 && "text-gray-600"
                                )}>
                                    {order.priority}
                                </span>
                            </div>
                        </div>
                        <ItemSelect
                            label="Source Type"
                            items={[
                                { id: 1, name: 'Manual', value: 'manual' },
                                { id: 2, name: 'Sales Order', value: 'sales_order' },
                                { id: 3, name: 'Forecast', value: 'forecast' },
                            ]}
                            value={form.data.source_type}
                            onValueChange={() => { }}
                            view={true}
                        />
                        <TextInput
                            form={form}
                            name="source_reference"
                            label="Reference"
                            placeholder="No reference"
                            view={true}
                        />
                        {order.parent_id && (
                            <div className="grid gap-2">
                                <label className="text-sm font-medium">Parent Order</label>
                                <div className="rounded-md border bg-muted/20 p-2 text-sm">
                                    <Link
                                        href={route('production.orders.show', order.parent_id)}
                                        className="font-medium text-primary hover:underline"
                                    >
                                        {order.parent?.order_number}
                                    </Link>
                                </div>
                            </div>
                        )}
                    </FieldGroup>
                    {/* Item Details */}
                    <FieldGroup>
                        <div className="grid gap-2">
                            <label className="text-sm font-medium">Item Number</label>
                            <div className="rounded-md border bg-muted/20 p-2 text-sm">
                                {order.item?.item_number || '—'}
                            </div>
                        </div>
                        <div className="grid gap-2">
                            <label className="text-sm font-medium">Item Name</label>
                            <div className="rounded-md border bg-muted/20 p-2 text-sm">
                                {order.item?.name || '—'}
                            </div>
                        </div>
                        <div className="grid gap-2">
                            <label className="text-sm font-medium">Category</label>
                            <div className="rounded-md border bg-muted/20 p-2 text-sm">
                                {typeof order.item?.category === 'string' ? order.item.category : order.item?.category?.name || '—'}
                            </div>
                        </div>
                        <TextInput
                            form={form}
                            name="unit_of_measure"
                            label="Unit of Measure"
                            placeholder="—"
                            view={true}
                        />
                        {order.bill_of_material_id && (
                            <div className="grid gap-2">
                                <label className="text-sm font-medium">BOM</label>
                                <div className="rounded-md border bg-muted/20 p-2 text-sm">
                                    <Link
                                        href={route('production.bom.show', order.bill_of_material_id)}
                                        className="font-medium text-primary hover:underline"
                                    >
                                        <span className="text-sm text-muted-foreground">
                                            {order.bill_of_material?.bom_number}
                                        </span>
                                    </Link>
                                </div>
                            </div>
                        )}
                    </FieldGroup>
                    {/* Schedule */}
                    <FieldGroup>
                        <TextInput
                            form={form}
                            name="requested_date"
                            label="Requested Date"
                            placeholder="Not set"
                            view={true}
                        />
                        <TextInput
                            form={form}
                            name="planned_start_date"
                            label="Planned Start"
                            placeholder="Not set"
                            view={true}
                        />
                        <TextInput
                            form={form}
                            name="actual_start_date"
                            label="Actual Start"
                            placeholder="Not set"
                            view={true}
                        />
                        <TextInput
                            form={form}
                            name="actual_end_date"
                            label="Actual End"
                            placeholder="Not set"
                            view={true}
                        />
                    </FieldGroup>
                    {/* Parent-Child Configuration */}
                    {(order.parent_id || order.child_orders_count > 0 || (order.children && order.children.length > 0)) && (
                        <>
                            <Separator />
                            <div className="space-y-4">
                                {order.parent_id && (
                                    <Alert>
                                        <GitBranch className="h-4 w-4" />
                                        <AlertDescription>
                                            This is a child order of{' '}
                                            <Link
                                                href={route('production.orders.show', order.parent_id)}
                                                className="font-medium text-primary hover:underline"
                                            >
                                                {order.parent?.order_number}
                                            </Link>
                                        </AlertDescription>
                                    </Alert>
                                )}
                                {(order.child_orders_count > 0 || (order.children && order.children.length > 0)) && (
                                    <div className="space-y-4">
                                        <div className="flex items-center justify-between">
                                            <div>
                                                <p className="font-medium">Child Orders</p>
                                                <p className="text-sm text-muted-foreground">
                                                    {order.completed_child_orders_count || 0} of {order.child_orders_count || (order.children?.length || 0)} completed
                                                </p>
                                            </div>
                                            {/* View All button temporarily disabled - route not implemented yet */}
                                        </div>
                                        {order.auto_complete_on_children && (
                                            <Alert>
                                                <CheckCircle className="h-4 w-4" />
                                                <AlertDescription>
                                                    This order will auto-complete when all child orders are finished
                                                </AlertDescription>
                                            </Alert>
                                        )}
                                    </div>
                                )}
                            </div>
                        </>
                    )}
                </div>
            )
        },
        ...((order.child_orders_count > 0 || (order.children && order.children.length > 0)) ? [{
            id: 'children',
            label: `Child Orders (${order.child_orders_count || (order.children?.length || 0)})`,
            content: (
                <div className="h-[calc(100vh-300px)]">
                    {/* Show current order as root of the tree */}
                    <HierarchicalConfiguration
                        type="manufacturing-order"
                        orders={[{
                            ...order,
                            children: order.children || []
                        }]}
                        showActions={false}
                        canEdit={false}
                        routeTemplates={templates}
                        canManageRoutes={canManageRoutes}
                    />
                </div>
            )
        }] : []),
        {
            id: 'routes',
            label: 'Routes & Steps',
            fullWidth: true,
            content: (
                <ManufacturingOrderRouteTab
                    order={order}
                    canCreateRoute={canCreateRoute}
                    templates={templates}
                    workCells={workCells}
                    stepTypes={stepTypes}
                    forms={forms}
                    openRouteBuilder={openRouteBuilderParam as string | null | undefined}
                />
            )
        },
        {
            id: 'history',
            label: 'History',
            content: (
                <div className="space-y-4 py-6">
                    <h3 className="text-lg font-semibold">Order History</h3>
                    <div className="space-y-4">
                        <div className="flex items-start gap-3">
                            <div className="w-2 h-2 rounded-full bg-primary mt-2"></div>
                            <div>
                                <p className="font-medium">Order Created</p>
                                <p className="text-sm text-muted-foreground">
                                    {new Date(order.created_at).toLocaleString()}
                                    {order.created_by_user && ` by ${order.created_by_user.name}`}
                                </p>
                            </div>
                        </div>
                        {order.actual_start_date && (
                            <div className="flex items-start gap-3">
                                <div className="w-2 h-2 rounded-full bg-blue-600 mt-2"></div>
                                <div>
                                    <p className="font-medium">Production Started</p>
                                    <p className="text-sm text-muted-foreground">
                                        {new Date(order.actual_start_date).toLocaleString()}
                                    </p>
                                </div>
                            </div>
                        )}
                        {order.actual_end_date && (
                            <div className="flex items-start gap-3">
                                <div className="w-2 h-2 rounded-full bg-green-600 mt-2"></div>
                                <div>
                                    <p className="font-medium">Production Completed</p>
                                    <p className="text-sm text-muted-foreground">
                                        {new Date(order.actual_end_date).toLocaleString()}
                                    </p>
                                </div>
                            </div>
                        )}
                    </div>
                </div>
            )
        }
    ];
    const subtitle = (
        <>
            <span>{order.item?.name || 'Manufacturing Order'}</span>
            {' '}
            <Badge variant={getStatusBadgeVariant(order.status)} className="ml-2">
                {getStatusIcon(order.status)}
                <span className="ml-1">{order.status}</span>
            </Badge>
        </>
    );
    // Determine if we should show the edit button
    const showEditButton = order.status === 'draft';
<<<<<<< HEAD
    // Edit route is not implemented yet, pass empty string when edit is not available
    const editRoute = '';

=======
    const editRoute = route('production.orders.edit', order.id);
>>>>>>> a1ed7de2
    // Check if order has a route
    const hasRoute = (order as any).has_route || (order.manufacturing_route && order.manufacturing_route.steps && order.manufacturing_route.steps.length > 0);
    const shouldShowRelease = ['draft', 'planned'].includes(order.status);
    // Additional actions for the header
    const headerActions = (
        <TooltipProvider>
            <div className="flex gap-2">
                <Button
                    variant="outline"
                    size="sm"
                    onClick={handleGenerateQrTag}
                    disabled={generatingQr}
                >
                    <QrCode className="h-4 w-4 mr-2" />
                    {generatingQr ? 'Gerando...' : 'Gerar QR'}
                </Button>
                {shouldShowRelease && (
                    <Tooltip>
                        <TooltipTrigger asChild>
                            <span tabIndex={0}>
                                <Button
                                    onClick={handleRelease}
                                    disabled={!canRelease || !hasRoute}
                                >
                                    <Play className="h-4 w-4 mr-2" />
                                    Release
                                </Button>
                            </span>
                        </TooltipTrigger>
                        {!hasRoute && (
                            <TooltipContent>
                                <p>Configure a manufacturing route before releasing</p>
                            </TooltipContent>
                        )}
                    </Tooltip>
                )}
                {canCancel && (
                    <Button variant="destructive" onClick={handleCancel}>
                        <XCircle className="h-4 w-4 mr-2" />
                        Cancel
                    </Button>
                )}
            </div>
        </TooltipProvider>
    );
    return (
        <AppLayout breadcrumbs={breadcrumbs}>
            <ShowLayout
                title={order.order_number}
                subtitle={subtitle}
                editRoute={editRoute}
                tabs={tabs}
                defaultActiveTab={(flash?.openRouteBuilder || openRouteBuilderParam === '1') ? "routes" : "overview"}
                actions={headerActions}
                showEditButton={false}
            />
        </AppLayout>
    );
} <|MERGE_RESOLUTION|>--- conflicted
+++ resolved
@@ -483,13 +483,7 @@
     );
     // Determine if we should show the edit button
     const showEditButton = order.status === 'draft';
-<<<<<<< HEAD
-    // Edit route is not implemented yet, pass empty string when edit is not available
-    const editRoute = '';
-
-=======
     const editRoute = route('production.orders.edit', order.id);
->>>>>>> a1ed7de2
     // Check if order has a route
     const hasRoute = (order as any).has_route || (order.manufacturing_route && order.manufacturing_route.steps && order.manufacturing_route.steps.length > 0);
     const shouldShowRelease = ['draft', 'planned'].includes(order.status);
